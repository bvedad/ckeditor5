/**
 * @license Copyright (c) 2003-2018, CKSource - Frederico Knabben. All rights reserved.
 * For licensing, see LICENSE.md.
 */

/**
 * @module editor-inline/inlineeditorui
 */

import EditorUI from '@ckeditor/ckeditor5-core/src/editor/editorui';
import enableToolbarKeyboardFocus from '@ckeditor/ckeditor5-ui/src/toolbar/enabletoolbarkeyboardfocus';
import normalizeToolbarConfig from '@ckeditor/ckeditor5-ui/src/toolbar/normalizetoolbarconfig';
import { attachPlaceholder, getPlaceholderElement } from '@ckeditor/ckeditor5-engine/src/view/placeholder';

/**
 * The inline editor UI class.
 *
 * @extends module:core/editor/editorui~EditorUI
 */
export default class InlineEditorUI extends EditorUI {
	/**
	 * Creates an instance of the inline editor UI class.
	 *
	 * @param {module:core/editor/editor~Editor} editor The editor instance.
	 * @param {module:ui/editorui/editoruiview~EditorUIView} view The view of the UI.
	 */
	constructor( editor, view ) {
		super( editor );

		/**
		 * The main (top–most) view of the editor UI.
		 *
		 * @private
		 * @member {module:ui/editorui/editoruiview~EditorUIView} #_view
		 */
		this._view = view;

		/**
		 * A normalized `config.toolbar` object.
		 *
		 * @type {Object}
		 * @private
		 */
		this._toolbarConfig = normalizeToolbarConfig( editor.config.get( 'toolbar' ) );
	}

	/**
	 * The main (top–most) view of the editor UI.
	 *
	 * @readonly
	 * @member {module:ui/editorui/editoruiview~EditorUIView} #view
	 */
	get view() {
		return this._view;
	}

	/**
	 * @inheritDoc
	 */
	get element() {
		return this.view.editable.element;
	}

	/**
	 * Initializes the UI.
	 */
	init() {
		const editor = this.editor;
		const view = this.view;
		const editingView = editor.editing.view;

		// Bind to focusTracker instead of editor.editing.view because otherwise
		// focused editable styles disappear when view#toolbar is focused.
		view.editable.bind( 'isFocused' ).to( this.focusTracker );

		view.render();

		editingView.attachDomRoot( view.editableElement );

		const editingRoot = editingView.document.getRoot();

		view.editable.name = editingRoot.rootName;

		editor.on( 'dataReady', () => {
			view.editable.enableDomRootActions();

			attachPlaceholder( editingView, getPlaceholderElement( editingRoot ), 'Type some text...' );
		} );

		// Set–up the view#panel.
		view.panel.bind( 'isVisible' ).to( this.focusTracker, 'isFocused' );

		if ( this._toolbarConfig.viewportTopOffset ) {
			view.viewportTopOffset = this._toolbarConfig.viewportTopOffset;
		}

		// https://github.com/ckeditor/ckeditor5-editor-inline/issues/4
		view.listenTo( editor.ui, 'update', () => {
			// Don't pin if the panel is not already visible. It prevents the panel
			// showing up when there's no focus in the UI.
			if ( view.panel.isVisible ) {
				view.panel.pin( {
					target: view.editable.editableElement,
					positions: view.panelPositions
				} );
			}
		} );

<<<<<<< HEAD
		this.focusTracker.add( view.editableElement );
=======
		// Setup the editable.
		const editingRoot = editor.editing.view.document.getRoot();
		view.editable.bind( 'isReadOnly' ).to( editingRoot );

		// Bind to focusTracker instead of editor.editing.view because otherwise
		// focused editable styles disappear when view#toolbar is focused.
		view.editable.bind( 'isFocused' ).to( this.focusTracker );
		editor.editing.view.attachDomRoot( view.editable.editableElement );
		view.editable.name = editingRoot.rootName;

		this._editableElements.push( view.editable );

		this.focusTracker.add( view.editable.editableElement );
>>>>>>> da92bf4c

		view.toolbar.fillFromConfig( this._toolbarConfig.items, this.componentFactory );

		enableToolbarKeyboardFocus( {
			origin: editingView,
			originFocusTracker: this.focusTracker,
			originKeystrokeHandler: editor.keystrokes,
			toolbar: view.toolbar
		} );

		this.ready();
	}

	destroy() {
		this.view.editable.disableDomRootActions();
		this.editor.editing.view.detachDomRoots();

		super.destroy();
	}
}<|MERGE_RESOLUTION|>--- conflicted
+++ resolved
@@ -75,7 +75,7 @@
 
 		view.render();
 
-		editingView.attachDomRoot( view.editableElement );
+		editingView.attachDomRoot( view.editable.editableElement );
 
 		const editingRoot = editingView.document.getRoot();
 
@@ -106,23 +106,9 @@
 			}
 		} );
 
-<<<<<<< HEAD
-		this.focusTracker.add( view.editableElement );
-=======
-		// Setup the editable.
-		const editingRoot = editor.editing.view.document.getRoot();
-		view.editable.bind( 'isReadOnly' ).to( editingRoot );
-
-		// Bind to focusTracker instead of editor.editing.view because otherwise
-		// focused editable styles disappear when view#toolbar is focused.
-		view.editable.bind( 'isFocused' ).to( this.focusTracker );
-		editor.editing.view.attachDomRoot( view.editable.editableElement );
-		view.editable.name = editingRoot.rootName;
+		this.focusTracker.add( view.editable.editableElement );
 
 		this._editableElements.push( view.editable );
-
-		this.focusTracker.add( view.editable.editableElement );
->>>>>>> da92bf4c
 
 		view.toolbar.fillFromConfig( this._toolbarConfig.items, this.componentFactory );
 
