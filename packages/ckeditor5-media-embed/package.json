{
  "name": "@ckeditor/ckeditor5-media-embed",
  "version": "10.0.0",
  "description": "Media Embed feature for CKEditor 5.",
  "keywords": [
    "ckeditor",
    "ckeditor5",
    "ckeditor 5",
    "ckeditor5-feature",
    "ckeditor5-plugin"
  ],
  "dependencies": {
    "@ckeditor/ckeditor5-core": "^11.0.1",
    "@ckeditor/ckeditor5-clipboard": "^10.0.3",
    "@ckeditor/ckeditor5-engine": "^11.0.0",
    "@ckeditor/ckeditor5-enter": "^10.1.2",
<<<<<<< HEAD
    "@ckeditor/ckeditor5-image": "^11.0.0",
=======
    "@ckeditor/ckeditor5-theme-lark": "^11.1.0",
>>>>>>> 29c14532
    "@ckeditor/ckeditor5-ui": "^11.1.0",
    "@ckeditor/ckeditor5-utils": "^11.0.0",
    "@ckeditor/ckeditor5-undo": "^10.0.3",
    "@ckeditor/ckeditor5-widget": "^10.3.0"
  },
  "devDependencies": {
    "@ckeditor/ckeditor5-basic-styles": "^10.0.3",
    "@ckeditor/ckeditor5-editor-balloon": "^11.0.1",
    "@ckeditor/ckeditor5-editor-classic": "^11.0.1",
    "@ckeditor/ckeditor5-link": "^10.0.4",
    "@ckeditor/ckeditor5-list": "^11.0.2",
    "@ckeditor/ckeditor5-paragraph": "^10.0.3",
    "@ckeditor/ckeditor5-typing": "^11.0.1",
    "eslint": "^5.5.0",
    "eslint-config-ckeditor5": "^1.0.7",
    "husky": "^0.14.3",
    "lint-staged": "^7.0.0"
  },
  "engines": {
    "node": ">=6.9.0",
    "npm": ">=3.0.0"
  },
  "author": "CKSource (http://cksource.com/)",
  "license": "GPL-2.0-or-later",
  "homepage": "https://ckeditor.com",
  "bugs": "https://github.com/ckeditor/ckeditor5-media-embed/issues",
  "repository": {
    "type": "git",
    "url": "https://github.com/ckeditor/ckeditor5-media-embed.git"
  },
  "files": [
    "lang",
    "src",
    "theme"
  ],
  "scripts": {
    "lint": "eslint --quiet '**/*.js'",
    "precommit": "lint-staged"
  },
  "lint-staged": {
    "**/*.js": [
      "eslint --quiet"
    ]
  },
  "eslintIgnore": [
    "src/lib/**",
    "packages/**"
  ]
}<|MERGE_RESOLUTION|>--- conflicted
+++ resolved
@@ -14,11 +14,8 @@
     "@ckeditor/ckeditor5-clipboard": "^10.0.3",
     "@ckeditor/ckeditor5-engine": "^11.0.0",
     "@ckeditor/ckeditor5-enter": "^10.1.2",
-<<<<<<< HEAD
     "@ckeditor/ckeditor5-image": "^11.0.0",
-=======
     "@ckeditor/ckeditor5-theme-lark": "^11.1.0",
->>>>>>> 29c14532
     "@ckeditor/ckeditor5-ui": "^11.1.0",
     "@ckeditor/ckeditor5-utils": "^11.0.0",
     "@ckeditor/ckeditor5-undo": "^10.0.3",
