--- conflicted
+++ resolved
@@ -12,21 +12,13 @@
 import Undo from '@ckeditor/ckeditor5-undo/src/undo';
 import Bold from '../../src/bold';
 import Italic from '../../src/italic';
-<<<<<<< HEAD
+import Underline from '../../src/underline';
 import Code from '../../src/code';
 
 ClassicEditor
 	.create( document.querySelector( '#editor' ), {
-		plugins: [ Enter, Typing, Paragraph, Undo, Bold, Italic, Code ],
-		toolbar: [ 'bold', 'italic', 'code', 'undo', 'redo' ]
-=======
-import Underline from '../../src/underline';
-
-ClassicEditor
-	.create( document.querySelector( '#editor' ), {
-		plugins: [ Enter, Typing, Paragraph, Undo, Bold, Italic, Underline ],
-		toolbar: [ 'bold', 'italic', 'underline', 'undo', 'redo' ]
->>>>>>> ed6e5508
+		plugins: [ Enter, Typing, Paragraph, Undo, Bold, Italic, Underline, Code ],
+		toolbar: [ 'bold', 'italic', 'underline', 'code', 'undo', 'redo' ]
 	} )
 	.then( editor => {
 		window.editor = editor;
