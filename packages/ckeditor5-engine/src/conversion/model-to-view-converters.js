/**
 * @license Copyright (c) 2003-2018, CKSource - Frederico Knabben. All rights reserved.
 * For licensing, see LICENSE.md.
 */

import ModelRange from '../model/range';
import ModelSelection from '../model/selection';
import ModelElement from '../model/element';

import ViewElement from '../view/element';
import ViewAttributeElement from '../view/attributeelement';
import ViewText from '../view/text';
import ViewRange from '../view/range';

/**
 * Contains model to view converters for
 * {@link module:engine/conversion/modelconversiondispatcher~ModelConversionDispatcher}.
 *
 * @module engine/conversion/model-to-view-converters
 */

/**
 * Function factory, creates a converter that converts node insertion changes from the model to the view.
 * The view element that will be added to the view depends on passed parameter. If {@link module:engine/view/element~Element} was passed,
 * it will be cloned and the copy will be inserted. If `Function` is provided, it is passed all the parameters of the
 * dispatcher's {@link module:engine/conversion/modelconversiondispatcher~ModelConversionDispatcher#event:insert insert event}.
 * It's expected that the function returns a {@link module:engine/view/element~Element}.
 * The result of the function will be inserted to the view.
 *
 * The converter automatically consumes corresponding value from consumables list, stops the event (see
 * {@link module:engine/conversion/modelconversiondispatcher~ModelConversionDispatcher}) and bind model and view elements.
 *
 *		modelDispatcher.on( 'insert:paragraph', insertElement( new ViewElement( 'p' ) ) );
 *
 *		modelDispatcher.on(
 *			'insert:myElem',
 *			insertElement( ( data, consumable, conversionApi ) => {
 *				let myElem = new ViewElement( 'myElem', { myAttr: true }, new ViewText( 'myText' ) );
 *
 *				// Do something fancy with myElem using data/consumable/conversionApi ...
 *
 *				return myElem;
 *			}
 *		) );
 *
 * @param {module:engine/view/element~Element|Function} elementCreator View element, or function returning a view element, which
 * will be inserted.
 * @returns {Function} Insert element event converter.
 */
export function insertElement( elementCreator ) {
	return ( evt, data, consumable, conversionApi ) => {
		const viewElement = ( elementCreator instanceof ViewElement ) ?
			elementCreator.clone( true ) :
			elementCreator( data, consumable, conversionApi );

		if ( !viewElement ) {
			return;
		}

		if ( !consumable.consume( data.item, 'insert' ) ) {
			return;
		}

		const viewPosition = conversionApi.mapper.toViewPosition( data.range.start );

		conversionApi.mapper.bindElements( data.item, viewElement );
		conversionApi.writer.insert( viewPosition, viewElement );
	};
}

/**
 * Function factory, creates a default model-to-view converter for text insertion changes.
 *
 * The converter automatically consumes corresponding value from consumables list and stops the event (see
 * {@link module:engine/conversion/modelconversiondispatcher~ModelConversionDispatcher}).
 *
 *		modelDispatcher.on( 'insert:$text', insertText() );
 *
 * @returns {Function} Insert text event converter.
 */
export function insertText() {
	return ( evt, data, consumable, conversionApi ) => {
		if ( !consumable.consume( data.item, 'insert' ) ) {
			return;
		}

		const viewPosition = conversionApi.mapper.toViewPosition( data.range.start );
		const viewText = new ViewText( data.item.data );

		conversionApi.writer.insert( viewPosition, viewText );
	};
}

/**
 * Function factory, creates a default model-to-view converter for node remove changes.
 *
 *		modelDispatcher.on( 'remove', remove() );
 *
 * @returns {Function} Remove event converter.
 */
export function remove() {
	return ( evt, data, conversionApi ) => {
		// Find view range start position by mapping model position at which the remove happened.
		const viewStart = conversionApi.mapper.toViewPosition( data.position );

		const modelEnd = data.position.getShiftedBy( data.length );
		const viewEnd = conversionApi.mapper.toViewPosition( modelEnd, { isPhantom: true } );

		const viewRange = new ViewRange( viewStart, viewEnd );

		// Trim the range to remove in case some UI elements are on the view range boundaries.
		const removed = conversionApi.writer.remove( viewRange.getTrimmed() );

		// After the range is removed, unbind all view elements from the model.
		// Range inside view document fragment is used to unbind deeply.
		for ( const child of ViewRange.createIn( removed ).getItems() ) {
			conversionApi.mapper.unbindViewElement( child );
		}
	};
}

/**
 * Function factory, creates a converter that converts marker adding change to the view ui element.
 * The view ui element that will be added to the view depends on passed parameter. See {@link ~insertElement}.
 * In a case of collapsed range element will not wrap range but separate elements will be placed at the beginning
 * and at the end of the range.
 *
 * **Note:** unlike {@link ~insertElement}, the converter does not bind view element to model, because this converter
 * uses marker as "model source of data". This means that view ui element does not have corresponding model element.
 *
 * @param {module:engine/view/uielement~UIElement|Function} elementCreator View ui element, or function returning a view element, which
 * will be inserted.
 * @returns {Function} Insert element event converter.
 */
export function insertUIElement( elementCreator ) {
	return ( evt, data, consumable, conversionApi ) => {
		let viewStartElement, viewEndElement;

		// Create two view elements. One will be inserted at the beginning of marker, one at the end.
		// If marker is collapsed, only "opening" element will be inserted.
		if ( elementCreator instanceof ViewElement ) {
			viewStartElement = elementCreator.clone( true );
			viewEndElement = elementCreator.clone( true );
		} else {
			data.isOpening = true;
			viewStartElement = elementCreator( data, conversionApi );

			data.isOpening = false;
			viewEndElement = elementCreator( data, conversionApi );
		}

		if ( !viewStartElement || !viewEndElement ) {
			return;
		}

		const markerRange = data.markerRange;

		// Marker that is collapsed has consumable build differently that non-collapsed one.
		// For more information see `addMarker` event description.
		// If marker's range is collapsed - check if it can be consumed.
		if ( markerRange.isCollapsed && !consumable.consume( markerRange, evt.name ) ) {
			return;
		}

		// If marker's range is not collapsed - consume all items inside.
		for ( const value of markerRange ) {
			if ( !consumable.consume( value.item, evt.name ) ) {
				return;
			}
		}

		const mapper = conversionApi.mapper;
		const writer = conversionApi.writer;

		// Add "opening" element.
		writer.insert( mapper.toViewPosition( markerRange.start ), viewStartElement );

		// Add "closing" element only if range is not collapsed.
		if ( !markerRange.isCollapsed ) {
			writer.insert( mapper.toViewPosition( markerRange.end ), viewEndElement );
		}

		evt.stop();
	};
}

/**
 * Function factory, creates a default model-to-view converter for removing {@link module:engine/view/uielement~UIElement ui element}
 * basing on marker remove change.
 *
 * @param {module:engine/view/uielement~UIElement|Function} elementCreator View ui element, or function returning
 * a view ui element, which will be used as a pattern when look for element to remove at the marker start position.
 * @returns {Function} Remove ui element converter.
 */
export function removeUIElement( elementCreator ) {
	return ( evt, data, conversionApi ) => {
		let viewStartElement, viewEndElement;

		// Create two view elements. One will be used to remove "opening element", the other for "closing element".
		// If marker was collapsed, only "opening" element will be removed.
		if ( elementCreator instanceof ViewElement ) {
			viewStartElement = elementCreator.clone( true );
			viewEndElement = elementCreator.clone( true );
		} else {
			data.isOpening = true;
			viewStartElement = elementCreator( data, conversionApi );

			data.isOpening = false;
			viewEndElement = elementCreator( data, conversionApi );
		}

		if ( !viewStartElement || !viewEndElement ) {
			return;
		}

		const markerRange = data.markerRange;
		const writer = conversionApi.writer;

		// When removing the ui elements, we map the model range to view twice, because that view range
		// may change after the first clearing.
		if ( !markerRange.isCollapsed ) {
			writer.clear( conversionApi.mapper.toViewRange( markerRange ).getEnlarged(), viewEndElement );
		}

		// Remove "opening" element.
		writer.clear( conversionApi.mapper.toViewRange( markerRange ).getEnlarged(), viewStartElement );

		evt.stop();
	};
}

/**
 * Function factory, creates a converter that converts set/change/remove attribute changes from the model to the view.
 *
 * Attributes from model are converted to the view element attributes in the view. You may provide a custom function to generate
 * a key-value attribute pair to add/change/remove. If not provided, model attributes will be converted to view elements
 * attributes on 1-to-1 basis.
 *
 * **Note:** Provided attribute creator should always return the same `key` for given attribute from the model.
 *
 * The converter automatically consumes corresponding value from consumables list and stops the event (see
 * {@link module:engine/conversion/modelconversiondispatcher~ModelConversionDispatcher}).
 *
 *		modelDispatcher.on( 'attribute:customAttr:myElem', changeAttribute( ( data ) => {
 *			// Change attribute key from `customAttr` to `class` in view.
 *			const key = 'class';
 *			let value = data.attributeNewValue;
 *
 *			// Force attribute value to 'empty' if the model element is empty.
 *			if ( data.item.childCount === 0 ) {
 *				value = 'empty';
 *			}
 *
 *			// Return key-value pair.
 *			return { key, value };
 *		} ) );
 *
 * @param {Function} [attributeCreator] Function returning an object with two properties: `key` and `value`, which
 * represents attribute key and attribute value to be set on a {@link module:engine/view/element~Element view element}.
 * The function is passed all the parameters of the
 * {@link module:engine/conversion/modelconversiondispatcher~ModelConversionDispatcher#event:attribute} event.
 * @returns {Function} Set/change attribute converter.
 */
export function changeAttribute( attributeCreator ) {
	attributeCreator = attributeCreator || ( ( value, key ) => ( { value, key } ) );

	return ( evt, data, consumable, conversionApi ) => {
		if ( !consumable.consume( data.item, evt.name ) ) {
			return;
		}

		const { key, value } = attributeCreator( data.attributeNewValue, data.attributeKey, data, consumable, conversionApi );

		if ( data.attributeNewValue !== null ) {
			conversionApi.mapper.toViewElement( data.item ).setAttribute( key, value );
		} else {
			conversionApi.mapper.toViewElement( data.item ).removeAttribute( key );
		}
	};
}

/**
 * Function factory, creates a converter that converts set/change/remove attribute changes from the model to the view.
 * Also can be used to convert selection attributes. In that case, an empty attribute element will be created and the
 * selection will be put inside it.
 *
 * Attributes from model are converted to a view element that will be wrapping those view nodes that are bound to
 * model elements having given attribute. This is useful for attributes like `bold`, which may be set on text nodes in model
 * but are represented as an element in the view:
 *
 *		[paragraph]              MODEL ====> VIEW        <p>
 *			|- a {bold: true}                             |- <b>
 *			|- b {bold: true}                             |   |- ab
 *			|- c                                          |- c
 *
 * The wrapping node depends on passed parameter. If {@link module:engine/view/element~Element} was passed, it will be cloned and
 * the copy will become the wrapping element. If `Function` is provided, it is passed attribute value and then all the parameters of the
 * {@link module:engine/conversion/modelconversiondispatcher~ModelConversionDispatcher#event:attribute attribute event}.
 * It's expected that the function returns a {@link module:engine/view/element~Element}.
 * The result of the function will be the wrapping element.
 * When provided `Function` does not return element, then will be no conversion.
 *
 * The converter automatically consumes corresponding value from consumables list, stops the event (see
 * {@link module:engine/conversion/modelconversiondispatcher~ModelConversionDispatcher}).
 *
 *		modelDispatcher.on( 'attribute:bold', wrapItem( new ViewAttributeElement( 'strong' ) ) );
 *
 * @param {module:engine/view/element~Element|Function} elementCreator View element, or function returning a view element, which will
 * be used for wrapping.
 * @returns {Function} Set/change attribute converter.
 */
export function wrap( elementCreator ) {
	return ( evt, data, consumable, conversionApi ) => {
		// Recreate current wrapping node. It will be used to unwrap view range if the attribute value has changed
		// or the attribute was removed.
		const oldViewElement = ( elementCreator instanceof ViewElement ) ?
			elementCreator.clone( true ) :
			elementCreator( data.attributeOldValue, data, consumable, conversionApi );

		// Create node to wrap with.
		const newViewElement = ( elementCreator instanceof ViewElement ) ?
			elementCreator.clone( true ) :
			elementCreator( data.attributeNewValue, data, consumable, conversionApi );

		if ( !oldViewElement && !newViewElement ) {
			return;
		}

		if ( !consumable.consume( data.item, evt.name ) ) {
			return;
		}

<<<<<<< HEAD
		let viewRange = conversionApi.mapper.toViewRange( data.range );
		const writer = conversionApi.writer;

		// First, unwrap the range from current wrapper.
		if ( data.attributeOldValue !== null ) {
			viewRange = writer.unwrap( viewRange, oldViewElement );
		}

		// Then wrap with the new wrapper.
		if ( data.attributeNewValue !== null ) {
			writer.wrap( viewRange, newViewElement );
=======
		if ( data.item instanceof ModelSelection ) {
			// Selection attribute conversion.
			viewWriter.wrap( conversionApi.viewSelection.getFirstRange(), newViewElement, conversionApi.viewSelection );
		} else {
			// Node attribute conversion.
			let viewRange = conversionApi.mapper.toViewRange( data.range );

			// First, unwrap the range from current wrapper.
			if ( data.attributeOldValue !== null ) {
				viewRange = viewWriter.unwrap( viewRange, oldViewElement );
			}

			if ( data.attributeNewValue !== null ) {
				viewWriter.wrap( viewRange, newViewElement );
			}
>>>>>>> ec7892d4
		}
	};
}

/**
 * Function factory, creates converter that converts text inside marker's range. Converter wraps the text with
 * {@link module:engine/view/attributeelement~AttributeElement} created from provided descriptor.
 * See {link module:engine/conversion/model-to-view-converters~createViewElementFromHighlightDescriptor}.
 *
 * Also can be used to convert selection that is inside a marker. In that case, an empty attribute element will be
 * created and the selection will be put inside it.
 *
 * If the highlight descriptor will not provide `priority` property, `10` will be used.
 *
 * If the highlight descriptor will not provide `id` property, name of the marker will be used.
 *
 * @param {module:engine/conversion/model-to-view-converters~HighlightDescriptor|Function} highlightDescriptor
 * @return {Function}
 */
export function highlightText( highlightDescriptor ) {
	return ( evt, data, consumable, conversionApi ) => {
		if ( data.markerRange.isCollapsed ) {
			return;
		}

		if ( !( data.item instanceof ModelSelection ) && !data.item.is( 'textProxy' ) ) {
			return;
		}

		const descriptor = _prepareDescriptor( highlightDescriptor, data, conversionApi );

		if ( !descriptor ) {
			return;
		}

		if ( !consumable.consume( data.item, evt.name ) ) {
			return;
		}

		const viewElement = createViewElementFromHighlightDescriptor( descriptor );

<<<<<<< HEAD
		conversionApi.writer.wrap( viewRange, viewElement );
=======
		if ( data.item instanceof ModelSelection ) {
			viewWriter.wrap( conversionApi.viewSelection.getFirstRange(), viewElement, conversionApi.viewSelection );
		} else {
			const viewRange = conversionApi.mapper.toViewRange( data.range );
			viewWriter.wrap( viewRange, viewElement );
		}
>>>>>>> ec7892d4
	};
}

/**
 * Converter function factory. Creates a function which applies the marker's highlight to an element inside the marker's range.
 *
 * The converter checks if an element has `addHighlight` function stored as
 * {@link module:engine/view/element~Element#setCustomProperty custom property} and, if so, uses it to apply the highlight.
 * In such case converter will consume all element's children, assuming that they were handled by element itself.
 *
 * When `addHighlight` custom property is not present, element is not converted in any special way.
 * This means that converters will proceed to convert element's child nodes.
 *
 * If the highlight descriptor will not provide `priority` property, `10` will be used.
 *
 * If the highlight descriptor will not provide `id` property, name of the marker will be used.
 *
 * @param {module:engine/conversion/model-to-view-converters~HighlightDescriptor|Function} highlightDescriptor
 * @return {Function}
 */
export function highlightElement( highlightDescriptor ) {
	return ( evt, data, consumable, conversionApi ) => {
		if ( data.markerRange.isCollapsed ) {
			return;
		}

		if ( !( data.item instanceof ModelElement ) ) {
			return;
		}

		const descriptor = _prepareDescriptor( highlightDescriptor, data, conversionApi );

		if ( !descriptor ) {
			return;
		}

		if ( !consumable.test( data.item, evt.name ) ) {
			return;
		}

		const viewElement = conversionApi.mapper.toViewElement( data.item );

		if ( viewElement && viewElement.getCustomProperty( 'addHighlight' ) ) {
			// Consume element itself.
			consumable.consume( data.item, evt.name );

			// Consume all children nodes.
			for ( const value of ModelRange.createIn( data.item ) ) {
				consumable.consume( value.item, evt.name );
			}

			viewElement.getCustomProperty( 'addHighlight' )( viewElement, descriptor );
		}
	};
}

/**
 * Function factory, creates a converter that converts model marker remove to the view.
 *
 * Both text nodes and elements are handled by this converter by they are handled a bit differently.
 *
 * Text nodes are unwrapped using {@link module:engine/view/attributeelement~AttributeElement} created from provided
 * highlight descriptor. See {link module:engine/conversion/model-to-view-converters~highlightDescriptorToAttributeElement}.
 *
 * For elements, the converter checks if an element has `removeHighlight` function stored as
 * {@link module:engine/view/element~Element#setCustomProperty custom property}. If so, it uses it to remove the highlight.
 * In such case, children of that element will not be converted.
 *
 * When `removeHighlight` is not present, element is not converted in any special way.
 * Instead converter will proceed to convert element's child nodes.
 *
 * If the highlight descriptor will not provide `priority` property, `10` will be used.
 *
 * If the highlight descriptor will not provide `id` property, name of the marker will be used.
 *
 * @param {module:engine/conversion/model-to-view-converters~HighlightDescriptor|Function} highlightDescriptor
 * @return {Function}
 */
export function removeHighlight( highlightDescriptor ) {
	return ( evt, data, conversionApi ) => {
		// This conversion makes sense only for non-collapsed range.
		if ( data.markerRange.isCollapsed ) {
			return;
		}

		const descriptor = _prepareDescriptor( highlightDescriptor, data, conversionApi );

		if ( !descriptor ) {
			return;
		}

		const viewRange = conversionApi.mapper.toViewRange( data.markerRange );

		// Retrieve all items in the affected range. We will process them and remove highlight from them appropriately.
		const items = new Set( viewRange.getItems() );

		// First, iterate through all items and remove highlight from those container elements that have custom highlight handling.
		for ( const item of items ) {
			if ( item.is( 'containerElement' ) && item.getCustomProperty( 'removeHighlight' ) ) {
				item.getCustomProperty( 'removeHighlight' )( item, descriptor.id );

				// If container element had custom handling, remove all it's children from further processing.
				for ( const descendant of ViewRange.createIn( item ) ) {
					items.delete( descendant );
				}
			}
		}

		// Then, iterate through all other items. Look for text nodes and unwrap them. Start from the end
		// to prevent errors when view structure changes when unwrapping (and, for example, some attributes are merged).
		const viewHighlightElement = createViewElementFromHighlightDescriptor( descriptor );

		for ( const item of Array.from( items ).reverse() ) {
			if ( item.is( 'textProxy' ) ) {
				conversionApi.writer.unwrap( ViewRange.createOn( item ), viewHighlightElement );
			}
		}
	};
}

// Helper function for `highlight`. Prepares the actual descriptor object using value passed to the converter.
function _prepareDescriptor( highlightDescriptor, data, conversionApi ) {
	// If passed descriptor is a creator function, call it. If not, just use passed value.
	const descriptor = typeof highlightDescriptor == 'function' ?
		highlightDescriptor( data, conversionApi ) :
		highlightDescriptor;

	if ( !descriptor ) {
		return null;
	}

	// Apply default descriptor priority.
	if ( !descriptor.priority ) {
		descriptor.priority = 10;
	}

	// Default descriptor id is marker name.
	if ( !descriptor.id ) {
		descriptor.id = data.markerName;
	}

	return descriptor;
}

/**
 * Creates `span` {@link module:engine/view/attributeelement~AttributeElement view attribute element} from information
 * provided by {@link module:engine/conversion/model-to-view-converters~HighlightDescriptor} object. If priority
 * is not provided in descriptor - default priority will be used.
 *
 * @param {module:engine/conversion/model-to-view-converters~HighlightDescriptor} descriptor
 * @return {module:engine/conversion/model-to-view-converters~HighlightAttributeElement}
 */
export function createViewElementFromHighlightDescriptor( descriptor ) {
	const viewElement = new HighlightAttributeElement( 'span', descriptor.attributes );

	if ( descriptor.class ) {
		const cssClasses = Array.isArray( descriptor.class ) ? descriptor.class : [ descriptor.class ];
		viewElement.addClass( ...cssClasses );
	}

	if ( descriptor.priority ) {
		viewElement.priority = descriptor.priority;
	}

	viewElement.setCustomProperty( 'highlightDescriptorId', descriptor.id );

	return viewElement;
}

/**
 * Special kind of {@link module:engine/view/attributeelement~AttributeElement} that is created and used in
 * marker-to-highlight conversion.
 *
 * The difference between `HighlightAttributeElement` and {@link module:engine/view/attributeelement~AttributeElement}
 * is {@link module:engine/view/attributeelement~AttributeElement#isSimilar} method.
 *
 * For `HighlightAttributeElement` it checks just `highlightDescriptorId` custom property, that is set during marker-to-highlight
 * conversion basing on {@link module:engine/conversion/model-to-view-converters~HighlightDescriptor} object.
 * `HighlightAttributeElement`s with same `highlightDescriptorId` property are considered similar.
 */
class HighlightAttributeElement extends ViewAttributeElement {
	isSimilar( otherElement ) {
		if ( otherElement.is( 'attributeElement' ) ) {
			return this.getCustomProperty( 'highlightDescriptorId' ) === otherElement.getCustomProperty( 'highlightDescriptorId' );
		}

		return false;
	}
}

/**
 * Object describing how the content highlight should be created in the view.
 *
 * Each text node contained in the highlight will be wrapped with `span` element with CSS class(es), attributes and priority
 * described by this object.
 *
 * Each element can handle displaying the highlight separately by providing `addHighlight` and `removeHighlight` custom
 * properties:
 *  * `HighlightDescriptor` is passed to the `addHighlight` function upon conversion and should be used to apply the highlight to
 *  the element,
 *  * descriptor id is passed to the `removeHighlight` function upon conversion and should be used to remove the highlight of given
 *  id from the element.
 *
 * @typedef {Object} module:engine/conversion/model-to-view-converters~HighlightDescriptor
 *
 * @property {String|Array.<String>} class CSS class or array of classes to set. If descriptor is used to
 * create {@link module:engine/view/attributeelement~AttributeElement} over text nodes, those classes will be set
 * on that {@link module:engine/view/attributeelement~AttributeElement}. If descriptor is applied to an element,
 * usually those class will be set on that element, however this depends on how the element converts the descriptor.
 *
 * @property {String} [id] Descriptor identifier. If not provided, defaults to converted marker's name.
 *
 * @property {Number} [priority] Descriptor priority. If not provided, defaults to `10`. If descriptor is used to create
 * {@link module:engine/view/attributeelement~AttributeElement}, it will be that element's
 * {@link module:engine/view/attributeelement~AttributeElement#priority}. If descriptor is applied to an element,
 * the priority will be used to determine which descriptor is more important.
 *
 * @property {Object} [attributes] Attributes to set. If descriptor is used to create
 * {@link module:engine/view/attributeelement~AttributeElement} over text nodes, those attributes will be set on that
 * {@link module:engine/view/attributeelement~AttributeElement}. If descriptor is applied to an element, usually those
 * attributes will be set on that element, however this depends on how the element converts the descriptor.
 */<|MERGE_RESOLUTION|>--- conflicted
+++ resolved
@@ -330,19 +330,8 @@
 			return;
 		}
 
-<<<<<<< HEAD
-		let viewRange = conversionApi.mapper.toViewRange( data.range );
-		const writer = conversionApi.writer;
-
-		// First, unwrap the range from current wrapper.
-		if ( data.attributeOldValue !== null ) {
-			viewRange = writer.unwrap( viewRange, oldViewElement );
-		}
-
-		// Then wrap with the new wrapper.
-		if ( data.attributeNewValue !== null ) {
-			writer.wrap( viewRange, newViewElement );
-=======
+		const viewWriter = conversionApi.writer;
+
 		if ( data.item instanceof ModelSelection ) {
 			// Selection attribute conversion.
 			viewWriter.wrap( conversionApi.viewSelection.getFirstRange(), newViewElement, conversionApi.viewSelection );
@@ -358,7 +347,6 @@
 			if ( data.attributeNewValue !== null ) {
 				viewWriter.wrap( viewRange, newViewElement );
 			}
->>>>>>> ec7892d4
 		}
 	};
 }
@@ -399,17 +387,14 @@
 		}
 
 		const viewElement = createViewElementFromHighlightDescriptor( descriptor );
-
-<<<<<<< HEAD
-		conversionApi.writer.wrap( viewRange, viewElement );
-=======
+		const viewWriter = conversionApi.writer;
+
 		if ( data.item instanceof ModelSelection ) {
 			viewWriter.wrap( conversionApi.viewSelection.getFirstRange(), viewElement, conversionApi.viewSelection );
 		} else {
 			const viewRange = conversionApi.mapper.toViewRange( data.range );
 			viewWriter.wrap( viewRange, viewElement );
 		}
->>>>>>> ec7892d4
 	};
 }
 
