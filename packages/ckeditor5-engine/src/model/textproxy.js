/**
 * @license Copyright (c) 2003-2016, CKSource - Frederico Knabben. All rights reserved.
 * For licensing, see LICENSE.md.
 */

<<<<<<< HEAD
'use strict';
=======
import CharacterProxy from './characterproxy.js';
import toMap from '../../utils/tomap.js';
>>>>>>> c88cb077

/**
 * `TextProxy` represents a part of {@link engine.model.Text text node}.
 *
 * Since {@link engine.model.Position positions} can be placed between characters of a text node,
 * {@link engine.model.Range ranges} may contain only parts of text nodes. When {@link engine.model.Range#getItems getting items}
 * contained in such range, we need to represent a part of that text node, since returning the whole text node would be incorrect.
 * `TextProxy` solves this issue.
 *
 * `TextProxy` has an API similar to {@link engine.model.Text Text} and allows to do most of the common tasks performed
 * on model nodes.
 *
 * **Note:** Some `TextProxy` instances may represent whole text node, not just a part of it.
 *
 * **Note:** `TextProxy` is not an instance of {@link engine.model.Node node}. Keep this in mind when using it as a
 * parameter of methods.
 *
 * **Note:** `TextProxy` is readonly interface. If you want to perform changes on model data represented by a `TextProxy`
 * use {@link engine.model.writer model writer API}.
 *
 * **Note:** `TextProxy` instances are created on the fly, basing on the current state of model. Because of this, it is
 * highly unrecommended to store references to `TextProxy` instances. `TextProxy` instances are not refreshed when
 * model changes, so they might get invalidated.
 *
 * `TextProxy` instances are created by {@link engine.model.TreeWalker model tree walker}. You should not need to create
 * an instance of this class by your own.
 *
 * @memberOf engine.model
 */
export default class TextProxy {
	/**
	 * Creates a text proxy.
	 *
	 * @protected
	 * @param {engine.model.Text} textNode Text node which part is represented by this text proxy.
	 * @param {Number} offsetInText Offset in {@link engine.model.TextProxy#textNode text node} from which the text proxy starts.
	 * @param {Number} length Text proxy length, that is how many text node's characters, starting from `offsetInText` it represents.
	 * @constructor
	 */
	constructor( textNode, offsetInText, length ) {
		/**
		 * Text node which part is represented by this text proxy.
		 *
		 * @readonly
		 * @member {engine.model.Text} engine.model.TextProxy#textNode
		 */
		this.textNode = textNode;

		/**
		 * Text data represented by this text proxy.
		 *
		 * @readonly
		 * @member {String} engine.model.TextProxy#data
		 */
		this.data = textNode.data.substring( offsetInText, offsetInText + length );

		/**
		 * Offset in {@link engine.model.TextProxy#textNode text node} from which the text proxy starts.
		 *
		 * @readonly
		 * @member {Number} engine.model.TextProxy#offsetInText
		 */
		this.offsetInText = offsetInText;
	}

	/**
	 * Parent of this text proxy, which is same as parent of text node represented by this text proxy.
	 *
	 * @readonly
	 * @type {engine.model.Element|engine.model.DocumentFragment|null}
	 */
	get parent() {
		return this.textNode.parent;
	}

	/**
	 * Root of this text proxy, which is same as root of text node represented by this text proxy.
	 *
	 * @readonly
	 * @type {engine.model.Element|engine.model.DocumentFragment}
	 */
	get root() {
		return this.textNode.root;
	}

	/**
	 * {@link engine.model.Document Document} that owns text node represented by this text proxy or `null` if the text node
	 * has no parent or is inside a {@link engine.model.DocumentFragment DocumentFragment}.
	 *
	 * @returns {engine.model.Document|null}
	 */
	get document() {
		return this.textNode.document;
	}

	/**
	 * Offset at which this text proxy starts in it's parent.
	 *
	 * @see engine.model.Node#startOffset
	 * @readonly
	 * @type {Number}
	 */
	get startOffset() {
		return this.textNode.startOffset !== null ? this.textNode.startOffset + this.offsetInText : null;
	}

	/**
	 * Offset size of this text proxy. Equal to the number of characters represented by the text proxy.
	 *
	 * @see engine.model.Node#offsetSize
	 * @readonly
	 * @type {Number}
	 */
	get offsetSize() {
		return this.data.length;
	}

	/**
	 * Offset at which this text proxy ends in it's parent.
	 *
	 * @see engine.model.Node#endOffset
	 * @readonly
	 * @type {Number}
	 */
	get endOffset() {
		return this.startOffset !== null ? this.startOffset + this.offsetSize : null;
	}

	/**
	 * Gets path to this text proxy.
	 *
	 * @see engine.model.Node#getPath
	 * @readonly
	 * @type {Array.<Number>}
	 */
	getPath() {
		const path = this.textNode.getPath();

		if ( path.length > 0 ) {
			path[ path.length - 1 ] += this.offsetInText;
		}

		return path;
	}

	/**
	 * Checks if this text proxy has an attribute for given key.
	 *
	 * @param {String} key Key of attribute to check.
	 * @returns {Boolean} `true` if attribute with given key is set on text proxy, `false` otherwise.
	 */
	hasAttribute( key ) {
		return this.textNode.hasAttribute( key );
	}

	/**
	 * Gets an attribute value for given key or `undefined` if that attribute is not set on text proxy.
	 *
	 * @param {String} key Key of attribute to look for.
	 * @returns {*} Attribute value or `undefined`.
	 */
	getAttribute( key ) {
		return this.textNode.getAttribute( key );
	}

	/**
	 * Returns iterator that iterates over this node's attributes. Attributes are returned as arrays containing two
	 * items. First one is attribute key and second is attribute value.
	 *
	 * This format is accepted by native `Map` object and also can be passed in `Node` constructor.
	 *
	 * @returns {Iterable.<*>}
	 */
	getAttributes() {
		return this.textNode.getAttributes();
	}

	/**
	 * Returns iterator that iterates over this node's attribute keys.
	 *
	 * @returns {Iterator.<String>}
	 */
	getAttributeKeys() {
		return this.textNode.getAttributeKeys();
	}
}<|MERGE_RESOLUTION|>--- conflicted
+++ resolved
@@ -2,13 +2,6 @@
  * @license Copyright (c) 2003-2016, CKSource - Frederico Knabben. All rights reserved.
  * For licensing, see LICENSE.md.
  */
-
-<<<<<<< HEAD
-'use strict';
-=======
-import CharacterProxy from './characterproxy.js';
-import toMap from '../../utils/tomap.js';
->>>>>>> c88cb077
 
 /**
  * `TextProxy` represents a part of {@link engine.model.Text text node}.
